/*
Copyright (C)  2018 Yahoo Japan Corporation Athenz team.

Licensed under the Apache License, Version 2.0 (the "License");
you may not use this file except in compliance with the License.
You may obtain a copy of the License at

    http://www.apache.org/licenses/LICENSE-2.0

Unless required by applicable law or agreed to in writing, software
distributed under the License is distributed on an "AS IS" BASIS,
WITHOUT WARRANTIES OR CONDITIONS OF ANY KIND, either express or implied.
See the License for the specific language governing permissions and
limitations under the License.
*/
package usecase

import (
	"context"
	"fmt"
	"io/ioutil"
	"time"

	"github.com/kpango/glg"
	ntokend "github.com/kpango/ntokend"
	"github.com/yahoojapan/athenz-client-sidecar/config"
	"github.com/yahoojapan/athenz-client-sidecar/handler"
	"github.com/yahoojapan/athenz-client-sidecar/infra"
	"github.com/yahoojapan/athenz-client-sidecar/router"
	"github.com/yahoojapan/athenz-client-sidecar/service"
)

// Tenant represent a client sidecar behavior
type Tenant interface {
	Start(ctx context.Context) chan []error
}

type clientd struct {
	cfg     config.Config
	token   ntokend.TokenService
	server  service.Server
	role    service.RoleService
	svccert service.SvcCertService
}

// New returns a client sidecar daemon, or any error occurred.
// Client sidecar daemon contains token service, role token service, host certificate service, user database client and client sidecar service.
func New(cfg config.Config) (Tenant, error) {
	// create token service
	token, err := createNtokend(cfg.Token)
	if err != nil {
		return nil, err
	}

	// create role service
	role, err := service.NewRoleService(cfg.Role, token.GetTokenProvider())
	if err != nil {
		return nil, err
	}

	// create svccert service
	var svccert service.SvcCertService

	// Assign the svccert service. If a user does not set enable, sidecar does not handle the request to get the certificate.
	// And it is disabled by default.
	var svcCertProvider service.SvcCertProvider = nil
	if cfg.ServiceCert.Enable {
		svccert, err := service.NewSvcCertService(cfg, token.GetTokenProvider())
		if err != nil {
			return nil, err
		}
		svcCertProvider = svccert.GetSvcCertProvider()
	}

	// create handler
	h := handler.New(
		cfg.Proxy,
		infra.NewBuffer(cfg.Proxy.BufferSize),
		token.GetTokenProvider(),
		role.GetRoleProvider(),
		svcCertProvider,
	)

	serveMux := router.New(cfg, h)
	srv := service.NewServer(
		service.WithServerConfig(cfg.Server),
		service.WithServerHandler(serveMux),
	)

	return &clientd{
		cfg:     cfg,
		token:   token,
		role:    role,
		svccert: svccert,
		server:  srv,
	}, nil
}

// Start returns a error slice channel. This error channel contains the error returned by client sidecar daemon.
func (t *clientd) Start(ctx context.Context) chan []error {
	t.token.StartTokenUpdater(ctx)
<<<<<<< HEAD
	t.role.StartRoleUpdater(ctx)

	// t.svccert only is null when the configuration of ServiceCert is disabled
	if t.svccert != nil {
		t.svccert.StartSvcCertUpdater(ctx)
	}

=======
	go func() {
		for err := range t.role.StartRoleUpdater(ctx) {
			glg.Error(err)
		}
	}()
>>>>>>> f50efd16
	return t.server.ListenAndServe(ctx)
}

// createNtokend returns a TokenService object or any error
func createNtokend(cfg config.Token) (ntokend.TokenService, error) {
	dur, err := time.ParseDuration(cfg.RefreshDuration)
	if err != nil {
		return nil, fmt.Errorf("invalid token refresh duration %s, %v", cfg.RefreshDuration, err)
	}

	exp, err := time.ParseDuration(cfg.Expiration)
	if err != nil {
		return nil, fmt.Errorf("invalid token expiration %s, %v", cfg.Expiration, err)
	}

	keyData, err := ioutil.ReadFile(config.GetActualValue(cfg.PrivateKeyPath))
	if err != nil && keyData == nil {
		if cfg.NTokenPath == "" {
			return nil, fmt.Errorf("invalid token private key %v", err)
		}
	}

	domain := config.GetActualValue(cfg.AthenzDomain)
	service := config.GetActualValue(cfg.ServiceName)

	ntok, err := ntokend.New(ntokend.RefreshDuration(dur), ntokend.TokenExpiration(exp), ntokend.KeyVersion(cfg.KeyVersion), ntokend.KeyData(keyData), ntokend.TokenFilePath(cfg.NTokenPath),
		ntokend.AthenzDomain(domain), ntokend.ServiceName(service))

	if err != nil {
		return nil, err
	}

	return ntok, nil
}<|MERGE_RESOLUTION|>--- conflicted
+++ resolved
@@ -99,21 +99,17 @@
 // Start returns a error slice channel. This error channel contains the error returned by client sidecar daemon.
 func (t *clientd) Start(ctx context.Context) chan []error {
 	t.token.StartTokenUpdater(ctx)
-<<<<<<< HEAD
-	t.role.StartRoleUpdater(ctx)
 
 	// t.svccert only is null when the configuration of ServiceCert is disabled
 	if t.svccert != nil {
 		t.svccert.StartSvcCertUpdater(ctx)
 	}
 
-=======
 	go func() {
 		for err := range t.role.StartRoleUpdater(ctx) {
 			glg.Error(err)
 		}
 	}()
->>>>>>> f50efd16
 	return t.server.ListenAndServe(ctx)
 }
 
