package service

/*
Copyright (C)  2018 Yahoo Japan Corporation Athenz team.

Licensed under the Apache License, Version 2.0 (the "License");
you may not use this file except in compliance with the License.
You may obtain a copy of the License at

    http://www.apache.org/licenses/LICENSE-2.0

Unless required by applicable law or agreed to in writing, software
distributed under the License is distributed on an "AS IS" BASIS,
WITHOUT WARRANTIES OR CONDITIONS OF ANY KIND, either express or implied.
See the License for the specific language governing permissions and
limitations under the License.
*/

import (
	"bytes"
	"context"
	"crypto"
	"crypto/rand"
	"crypto/tls"
	"crypto/x509"
	"crypto/x509/pkix"
	"encoding/pem"
	"errors"
	"fmt"
	"io/ioutil"
	"net"
	"net/http"
	"net/url"
	"strings"
	"time"

	"github.com/kpango/fastime"
<<<<<<< HEAD
	"github.com/kpango/gache"
=======
	"github.com/kpango/glg"
>>>>>>> 4d42991f
	ntokend "github.com/kpango/ntokend"
	"github.com/yahoo/athenz/clients/go/zts"
	"github.com/yahoojapan/athenz-client-sidecar/config"
	"golang.org/x/sync/singleflight"
)

var (
	// defaultSvcCertRefreshDuration represents the default time to refresh the goroutine.
	defaultSvcCertRefreshDuration = time.Hour * 24

	// defaultSvcCertBeforeExpiration represents the default vaule of BeforeExpiration.
	defaultSvcCertBeforeExpiration = time.Hour * 24 * -10

	// ErrCertNotFound represents an error when failed to fetch the svccert from SvcCertProvider.
	ErrCertNotFound = errors.New("Failed to fetch service cert")

	// ErrInvalidCert represents an error when failed to parse the svccert from SvcCertProvider.
	ErrInvalidCert = errors.New("Failed to parse service cert")

	// ErrLoadPrivateKey represents an error when failed to load privatekey.
	ErrLoadPrivateKey = errors.New("PrivateKey does not exist")

	// ErrFailedToInitialize represents an error when failed to initialize a service.
	ErrFailedToInitialize = errors.New("Failed to initialize a service")

	// 	cacheSvcCertKey is a key in cache.
	cacheSvcCertKey = "svccert"
)

type signer struct {
	key       crypto.Signer
	algorithm x509.SignatureAlgorithm
}

type requestTemplate struct {
	req          *zts.InstanceRefreshRequest
	compoundName zts.CompoundName
	simpleName   zts.SimpleName
}

// SvcCertService represents a interface to automatically refresh the certificate.
type SvcCertService interface {
	StartSvcCertUpdater(context.Context) SvcCertService
	GetSvcCertProvider() SvcCertProvider
}

// svcCertService represents the implementation of athenz RoleService
type svcCertService struct {
<<<<<<< HEAD
	cfg             config.ServiceCert
	token           ntokend.TokenProvider
	svcCert         gache.Gache
	group           singleflight.Group
	refreshDuration time.Duration
	client          *zts.ZTSClient
	refreshRequest  *requestTemplate
=======
	cfg              config.ServiceCert
	token            ntokend.TokenProvider
	svcCert          *atomic.Value
	group            singleflight.Group
	refreshDuration  time.Duration
	beforeExpiration time.Duration
	expiration       time.Time
	client           *zts.ZTSClient
	refreshRequest   *requestTemplate
>>>>>>> 4d42991f
}

// SvcCertProvider represents a function pointer to get the svccert.
type SvcCertProvider func() ([]byte, error)

// NewSvcCertService returns a SvcCertService to update and get the svccert from athenz.
func NewSvcCertService(cfg config.Config, token ntokend.TokenProvider) (SvcCertService, error) {
	dur, err := time.ParseDuration(cfg.ServiceCert.RefreshDuration)
	if err != nil {
		dur = defaultSvcCertRefreshDuration
	}

	beforeDur, err := time.ParseDuration("-" + cfg.ServiceCert.BeforeExpiration)
	if err != nil {
		beforeDur = defaultSvcCertBeforeExpiration
	}

	reqTemp, client, err := setup(cfg)
	if err != nil {
		return nil, err
	}

	return &svcCertService{
<<<<<<< HEAD
		cfg:             cfg.ServiceCert,
		svcCert:         gache.New(),
		token:           token,
		refreshDuration: dur,
		client:          client,
		refreshRequest:  reqTemp,
=======
		cfg:              cfg.ServiceCert,
		svcCert:          &atomic.Value{},
		token:            token,
		refreshDuration:  dur,
		beforeExpiration: beforeDur,
		client:           client,
		refreshRequest:   reqTemp,
>>>>>>> 4d42991f
	}, nil
}

func setup(cfg config.Config) (*requestTemplate, *zts.ZTSClient, error) {
	// load private key
	keyBytes, err := ioutil.ReadFile(cfg.Token.PrivateKeyPath)
	if err != nil {
		return nil, nil, ErrLoadPrivateKey
	}

	// get our private key signer for csr
	pkSigner, err := newSigner(keyBytes)
	if err != nil {
		return nil, nil, ErrFailedToInitialize
	}

	// generate a csr for this service
	// note: RFC 6125 states that if the SAN (Subject Alternative Name) exists,
	// it is used, not the CA. So, we will always put the Athenz name in the CN
	// (it is *not* a DNS domain name), and put the host name into the SAN.

	hyphenDomain := strings.Replace(cfg.Token.AthenzDomain, ".", "-", -1)
	host := fmt.Sprintf("%s.%s.%s", cfg.Token.ServiceName, hyphenDomain, cfg.ServiceCert.DNSDomain)
	commonName := fmt.Sprintf("%s.%s", cfg.Token.AthenzDomain, cfg.Token.ServiceName)

	subj := pkix.Name{
		CommonName:         commonName,
		OrganizationalUnit: []string{cfg.ServiceCert.Subject.OrganizationalUnit},
		Organization:       []string{cfg.ServiceCert.Subject.Organization},
		Country:            []string{cfg.ServiceCert.Subject.Country},
	}

	uri := ""
	if cfg.ServiceCert.Spiffe {
		uri = fmt.Sprintf("spiffe://%s/sa/%s", cfg.Token.AthenzDomain, cfg.Token.ServiceName)
	}

	csrData, err := generateCSR(pkSigner, subj, host, "", uri)
	if err != nil {
		return nil, nil, ErrFailedToInitialize
	}

	// if we're given a certificate then we'll use that otherwise
	// we're going to generate a ntoken for our request unless
	// we're using copper argos which only uses tls and the attestation
	// data contains the authentication details

	client, err := ztsClient(cfg.ServiceCert, keyBytes)
	if err != nil {
		return nil, nil, ErrFailedToInitialize
	}

	// if we're given provider then we're going to use our
	// copper argos model to request the certificate
	expiryTime32 := int32(0)
	req := &zts.InstanceRefreshRequest{
		Csr:        csrData,
		KeyId:      cfg.Token.KeyVersion,
		ExpiryTime: &expiryTime32,
	}

	return &requestTemplate{
		req:          req,
		compoundName: zts.CompoundName(cfg.Token.AthenzDomain),
		simpleName:   zts.SimpleName(cfg.Token.ServiceName),
	}, client, nil
}

func newSigner(privateKeyPEM []byte) (*signer, error) {
	block, _ := pem.Decode(privateKeyPEM)
	if block == nil {
		return nil, fmt.Errorf("Unable to load private key")
	}

	switch block.Type {
	case "EC PRIVATE KEY":
		key, err := x509.ParseECPrivateKey(block.Bytes)
		if err != nil {
			return nil, err
		}
		return &signer{key: key, algorithm: x509.ECDSAWithSHA256}, nil
	case "RSA PRIVATE KEY":
		key, err := x509.ParsePKCS1PrivateKey(block.Bytes)
		if err != nil {
			return nil, err
		}
		return &signer{key: key, algorithm: x509.SHA256WithRSA}, nil
	default:
		return nil, fmt.Errorf("Unsupported private key type: %s", block.Type)
	}
}

func generateCSR(keySigner *signer, subj pkix.Name, host, ip, uri string) (string, error) {
	template := x509.CertificateRequest{
		Subject:            subj,
		SignatureAlgorithm: keySigner.algorithm,
	}
	if host != "" {
		template.DNSNames = []string{host}
	}
	if ip != "" {
		template.IPAddresses = []net.IP{net.ParseIP(ip)}
	}
	if uri != "" {
		uriptr, err := url.Parse(uri)
		if err == nil {
			if len(template.URIs) > 0 {
				template.URIs = append(template.URIs, uriptr)
			} else {
				template.URIs = []*url.URL{uriptr}
			}
		}
	}

	csr, err := x509.CreateCertificateRequest(rand.Reader, &template, keySigner.key)
	if err != nil {
		return "", fmt.Errorf("Cannot create CSR: %v", err)
	}
	block := &pem.Block{
		Type:  "CERTIFICATE REQUEST",
		Bytes: csr,
	}

	var buf bytes.Buffer
	err = pem.Encode(&buf, block)
	if err != nil {
		return "", fmt.Errorf("Cannot encode CSR to PEM: %v", err)
	}
	return buf.String(), nil
}

func ztsClient(cfg config.ServiceCert, keyBytes []byte) (*zts.ZTSClient, error) {
	transport := &http.Transport{
		Proxy: http.ProxyFromEnvironment,
		ResponseHeaderTimeout: 30 * time.Second,
	}

	if cfg.AthenzRootCA != "" {
		config := &tls.Config{}
		certPool := x509.NewCertPool()
		caCert, err := ioutil.ReadFile(cfg.AthenzRootCA)
		if err != nil {
			return nil, err
		}
		certPool.AppendCertsFromPEM(caCert)
		config.RootCAs = certPool
		transport.TLSClientConfig = config
	}

	client := zts.NewClient(cfg.AthenzURL, transport)

	return &client, nil
}

func (s *svcCertService) StartSvcCertUpdater(ctx context.Context) SvcCertService {
<<<<<<< HEAD
	s.svcCert.EnableExpiredHook().SetExpiredHook(s.handleExpiredHook).StartExpired(ctx, s.refreshDuration)
=======
	go func() {
		var err error
		fch := make(chan struct{})

		ticker := time.NewTicker(s.refreshDuration)
		for {
			select {
			case <-ctx.Done():
				ticker.Stop()
				return
			case <-fch:
				_, err = s.refreshSvcCert()
				if err != nil {
					glg.Error(err)
					time.Sleep(time.Hour * 12)
					fch <- struct{}{}
				}
			case <-ticker.C:
				_, err = s.refreshSvcCert()
				if err != nil {
					glg.Error(err)
					fch <- struct{}{}
				}
			}
		}
	}()
>>>>>>> 4d42991f
	return s
}

func (s *svcCertService) handleExpiredHook(ctx context.Context, key string) {
	s.refreshSvcCert()
}

// GetSvcCertProvider returns a function pointer to get the svccert.
func (s *svcCertService) GetSvcCertProvider() SvcCertProvider {
	return s.getSvcCert
}

// getSvcCert return a token string or error
// This function is thread-safe. This function will return the svccert stored in the atomic variable,
// or return the error when the svccert is not initialized or cannot be generated
func (s *svcCertService) getSvcCert() ([]byte, error) {
	cert, ok := s.svcCert.Get(cacheSvcCertKey)

<<<<<<< HEAD
	if !ok {
=======
	if cert == nil || s.expiration.Before(fastime.Now()) {
>>>>>>> 4d42991f
		return s.refreshSvcCert()
	}
	return cert.([]byte), nil
}

func (s *svcCertService) refreshSvcCert() ([]byte, error) {
	svccert, err, _ := s.group.Do(cacheSvcCertKey, func() (interface{}, error) {
		ntoken, err := s.token()
		if err != nil {
			return nil, err
		}

		s.client.AddCredentials(s.cfg.PrincipalAuthHeaderName, ntoken)

		// request a tls certificate for this service
		identity, err := s.client.PostInstanceRefreshRequest(
			s.refreshRequest.compoundName,
			s.refreshRequest.simpleName,
			s.refreshRequest.req,
		)
		if err != nil {
			return nil, err
		}

		block, _ := pem.Decode([]byte(identity.Certificate))
		if block == nil {
			return nil, ErrInvalidCert
		}

		certificate, err := x509.ParseCertificate(block.Bytes)
		if err != nil {
			return nil, ErrInvalidCert
		}

		var cert []byte
		if s.cfg.IntermediateCert {
			cert = []byte(identity.Certificate + identity.CaCertBundle)
		} else {
			cert = []byte(identity.Certificate)
		}

		// update cert cache and expiration
<<<<<<< HEAD
		s.setCert(cert, certificate.NotAfter)
=======
		s.setCert(cert)
		s.expiration = certificate.NotAfter.Add(s.beforeExpiration)
>>>>>>> 4d42991f

		return cert, nil
	})

	if err != nil {
		return nil, err
	}

	return svccert.([]byte), nil
}

func (s *svcCertService) setCert(svcCert []byte, notAfter time.Time) {
	s.svcCert.SetWithExpire(cacheSvcCertKey, svcCert, notAfter.Sub(fastime.Now()))
}<|MERGE_RESOLUTION|>--- conflicted
+++ resolved
@@ -32,14 +32,11 @@
 	"net/http"
 	"net/url"
 	"strings"
+	"sync/atomic"
 	"time"
 
 	"github.com/kpango/fastime"
-<<<<<<< HEAD
-	"github.com/kpango/gache"
-=======
 	"github.com/kpango/glg"
->>>>>>> 4d42991f
 	ntokend "github.com/kpango/ntokend"
 	"github.com/yahoo/athenz/clients/go/zts"
 	"github.com/yahoojapan/athenz-client-sidecar/config"
@@ -64,9 +61,6 @@
 
 	// ErrFailedToInitialize represents an error when failed to initialize a service.
 	ErrFailedToInitialize = errors.New("Failed to initialize a service")
-
-	// 	cacheSvcCertKey is a key in cache.
-	cacheSvcCertKey = "svccert"
 )
 
 type signer struct {
@@ -88,15 +82,6 @@
 
 // svcCertService represents the implementation of athenz RoleService
 type svcCertService struct {
-<<<<<<< HEAD
-	cfg             config.ServiceCert
-	token           ntokend.TokenProvider
-	svcCert         gache.Gache
-	group           singleflight.Group
-	refreshDuration time.Duration
-	client          *zts.ZTSClient
-	refreshRequest  *requestTemplate
-=======
 	cfg              config.ServiceCert
 	token            ntokend.TokenProvider
 	svcCert          *atomic.Value
@@ -106,7 +91,6 @@
 	expiration       time.Time
 	client           *zts.ZTSClient
 	refreshRequest   *requestTemplate
->>>>>>> 4d42991f
 }
 
 // SvcCertProvider represents a function pointer to get the svccert.
@@ -130,14 +114,6 @@
 	}
 
 	return &svcCertService{
-<<<<<<< HEAD
-		cfg:             cfg.ServiceCert,
-		svcCert:         gache.New(),
-		token:           token,
-		refreshDuration: dur,
-		client:          client,
-		refreshRequest:  reqTemp,
-=======
 		cfg:              cfg.ServiceCert,
 		svcCert:          &atomic.Value{},
 		token:            token,
@@ -145,7 +121,6 @@
 		beforeExpiration: beforeDur,
 		client:           client,
 		refreshRequest:   reqTemp,
->>>>>>> 4d42991f
 	}, nil
 }
 
@@ -279,7 +254,7 @@
 
 func ztsClient(cfg config.ServiceCert, keyBytes []byte) (*zts.ZTSClient, error) {
 	transport := &http.Transport{
-		Proxy: http.ProxyFromEnvironment,
+		Proxy:                 http.ProxyFromEnvironment,
 		ResponseHeaderTimeout: 30 * time.Second,
 	}
 
@@ -301,9 +276,6 @@
 }
 
 func (s *svcCertService) StartSvcCertUpdater(ctx context.Context) SvcCertService {
-<<<<<<< HEAD
-	s.svcCert.EnableExpiredHook().SetExpiredHook(s.handleExpiredHook).StartExpired(ctx, s.refreshDuration)
-=======
 	go func() {
 		var err error
 		fch := make(chan struct{})
@@ -330,7 +302,6 @@
 			}
 		}
 	}()
->>>>>>> 4d42991f
 	return s
 }
 
@@ -347,20 +318,16 @@
 // This function is thread-safe. This function will return the svccert stored in the atomic variable,
 // or return the error when the svccert is not initialized or cannot be generated
 func (s *svcCertService) getSvcCert() ([]byte, error) {
-	cert, ok := s.svcCert.Get(cacheSvcCertKey)
-
-<<<<<<< HEAD
-	if !ok {
-=======
+	cert := s.svcCert.Load()
+
 	if cert == nil || s.expiration.Before(fastime.Now()) {
->>>>>>> 4d42991f
 		return s.refreshSvcCert()
 	}
 	return cert.([]byte), nil
 }
 
 func (s *svcCertService) refreshSvcCert() ([]byte, error) {
-	svccert, err, _ := s.group.Do(cacheSvcCertKey, func() (interface{}, error) {
+	svccert, err, _ := s.group.Do("", func() (interface{}, error) {
 		ntoken, err := s.token()
 		if err != nil {
 			return nil, err
@@ -396,12 +363,8 @@
 		}
 
 		// update cert cache and expiration
-<<<<<<< HEAD
-		s.setCert(cert, certificate.NotAfter)
-=======
 		s.setCert(cert)
 		s.expiration = certificate.NotAfter.Add(s.beforeExpiration)
->>>>>>> 4d42991f
 
 		return cert, nil
 	})
@@ -413,6 +376,6 @@
 	return svccert.([]byte), nil
 }
 
-func (s *svcCertService) setCert(svcCert []byte, notAfter time.Time) {
-	s.svcCert.SetWithExpire(cacheSvcCertKey, svcCert, notAfter.Sub(fastime.Now()))
+func (s *svcCertService) setCert(svcCert []byte) {
+	s.svcCert.Store(svcCert)
 }